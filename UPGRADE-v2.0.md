# v2.0 Upgrade Guide

`ObjectType`, `Interface`, `InputObjectType`, `Scalar` and `Enum` implementations
have been quite simplified, without the need to define a explicit Metaclass for each subtype.

It also improves the field resolvers, [simplifying the code](#simpler-resolvers) the
developer have to write to use them.

**Deprecations:**
* [`AbstractType`](#abstracttype-deprecated)
* [`resolve_only_args`](#resolve_only_args)
* [`Mutation.Input`](#mutationinput)

**Breaking changes:**
* [`Simpler Resolvers`](#simpler-resolvers)
* [`Node Connections`](#node-connections)

**New Features!**
* [`InputObjectType`](#inputobjecttype)
* [`Meta as Class arguments`](#meta-ass-class-arguments) (_only available for Python 3_)


> The type metaclases are now deleted as are no longer necessary, if your code was depending
> on this strategy for creating custom attrs, see an [example on how to do it in 2.0](https://github.com/graphql-python/graphene/blob/2.0/graphene/tests/issues/test_425.py).

## Deprecations

<<<<<<< HEAD
### Simpler resolvers

All the resolvers in graphene have been simplified. If before resolvers must had received
four arguments `root`, `args`, `context` and `info`, now the `args` are passed as keyword arguments
and `context` and `info` will only be passed if the function is annotated with it.

Before:

```python
my_field = graphene.String(my_arg=graphene.String())

def resolve_my_field(self, args, context, info):
    my_arg = args.get('my_arg')
    return ...
```

With 2.0:

```python
my_field = graphene.String(my_arg=graphene.String())

def resolve_my_field(self, info, my_arg):
    return ...
```

And, if the resolver want to get the context:

```python
my_field = graphene.String(my_arg=graphene.String())

def resolve_my_field(self, info, my_arg):
    context = info.context
    return ...
```


=======
>>>>>>> d85a4e48
### AbstractType deprecated

AbstractType is deprecated in graphene 2.0, you can now use normal inheritance instead.

Before:

```python
class CommonFields(AbstractType):
    name = String()

class Pet(CommonFields, Interface):
    pass
```

With 2.0:

```python
class CommonFields(object):
    name = String()

class Pet(CommonFields, Interface):
    pass
```

### resolve\_only\_args

`resolve_only_args` is now deprecated as the resolver API has been simplified.

Before:

```python
class User(ObjectType):
    name = String()

    @resolve_only_args
    def resolve_name(self):
        return self.name
```

With 2.0:

```python
class User(ObjectType):
    name = String()

    def resolve_name(self, info):
        return self.name
```

### Mutation.Input

`Mutation.Input` is now deprecated in favor using `Mutation.Arguments` (`ClientIDMutation` still uses `Input`).

Before:

```python
class User(Mutation):
    class Input:
        name = String()
```

With 2.0:

```python
class User(Mutation):
    class Arguments:
        name = String()
```


## Breaking Changes

### Simpler resolvers

All the resolvers in graphene have been simplified. If before resolvers must had received
four arguments `root`, `args`, `context` and `info`, now the `args` are passed as keyword arguments
and `context` and `info` will only be passed if the function is annotated with it.

Before:

```python
my_field = graphene.String(my_arg=graphene.String())

def resolve_my_field(self, args, context, info):
    my_arg = args.get('my_arg')
    return ...
```

With 2.0:

```python
my_field = graphene.String(my_arg=graphene.String())

def resolve_my_field(self, my_arg):
    return ...
```

And, if the resolver want to receive the context:

```python
my_field = graphene.String(my_arg=graphene.String())

def resolve_my_field(self, context: graphene.Context, my_arg):
    return ...
```

which is equivalent in Python 2 to:

```python
my_field = graphene.String(my_arg=graphene.String())

@annotate(context=graphene.Context)
def resolve_my_field(self, context, my_arg):
    return ...
```

### Node Connections

Node types no longer have a `Connection` by default.
In 2.0 and onwards `Connection`s should be defined explicitly.

Before:

```python
class User(ObjectType):
    class Meta:
        interfaces = [relay.Node]
    name = String()

class Query(ObjectType):
    user_connection = relay.ConnectionField(User)
```

With 2.0:

```python
class User(ObjectType):
    class Meta:
        interfaces = [relay.Node]
    name = String()

class UserConnection(relay.Connection):
    class Meta:
        node = User

class Query(ObjectType):
    user_connection = relay.ConnectionField(UserConnection)
```

## Node.get_node

The method `get_node` in `ObjectTypes` that have `Node` as interface, changes it's api.
From `def get_node(cls, id, context, info)` to `def get_node(cls, info, id)`.

```python
class MyObject(ObjectType):
    class Meta:
        interfaces = (Node, )

    @classmethod
    def get_node(cls, id, context, info):
        return ...
```

To:
```python
class MyObject(ObjectType):
    class Meta:
        interfaces = (Node, )

    @classmethod
    def get_node(cls, info, id):
        return ...
```

## Mutation.mutate

Now only receives (`root`, `info`, `**args`)


## ClientIDMutation.mutate_and_get_payload

Now only receives (`root`, `info`, `**input`)


## New Features

### InputObjectType

If you are using `InputObjectType`, you now can access
it's fields via `getattr` (`my_input.myattr`) when resolving, instead of
the classic way `my_input['myattr']`.

And also use custom defined properties on your input class.

Example. Before:

```python
class UserInput(InputObjectType):
    id = ID(required=True)

def is_valid_input(input):
    return input.get('id').startswith('userid_')

class Query(ObjectType):
    user = graphene.Field(User, input=UserInput())

    @resolve_only_args
    def resolve_user(self, input):
        user_id = input.get('id')
        if is_valid_input(user_id):
            return get_user(user_id)
```

With 2.0:

```python
class UserInput(InputObjectType):
    id = ID(required=True)

    @property
    def is_valid(self):
        return self.id.startswith('userid_')

class Query(ObjectType):
    user = graphene.Field(User, input=UserInput())

    def resolve_user(self, info, input):
        if input.is_valid:
            return get_user(input.id)
```


### Meta as Class arguments

Now you can use the meta options as class arguments (**ONLY PYTHON 3**).

Before:

```python
class Dog(ObjectType):
    class Meta:
        interfaces = [Pet]
    name = String()
```

With 2.0:

```python
class Dog(ObjectType, interfaces=[Pet]):
    name = String()
```


### Abstract types

Now you can create abstact types super easily, without the need of subclassing the meta.

```python
class Base(ObjectType):
    class Meta:
        abstract = True
    
    id = ID()

    def resolve_id(self, info):
        return "{type}_{id}".format(
            type=self.__class__.__name__,
            id=self.id
        )
```

### UUID Scalar

In Graphene 2.0 there is a new dedicated scalar for UUIDs, `UUID`.<|MERGE_RESOLUTION|>--- conflicted
+++ resolved
@@ -25,7 +25,6 @@
 
 ## Deprecations
 
-<<<<<<< HEAD
 ### Simpler resolvers
 
 All the resolvers in graphene have been simplified. If before resolvers must had received
@@ -51,7 +50,7 @@
     return ...
 ```
 
-And, if the resolver want to get the context:
+And, if you need the context in the resolver, you can use `info.context`:
 
 ```python
 my_field = graphene.String(my_arg=graphene.String())
@@ -62,8 +61,6 @@
 ```
 
 
-=======
->>>>>>> d85a4e48
 ### AbstractType deprecated
 
 AbstractType is deprecated in graphene 2.0, you can now use normal inheritance instead.
