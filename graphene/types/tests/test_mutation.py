import pytest

from ..argument import Argument
from ..dynamic import Dynamic
from ..mutation import Mutation
from ..objecttype import ObjectType
from ..scalars import String
from ..schema import Schema
from ..structures import NonNull


def test_generate_mutation_no_args():
    class MyMutation(Mutation):
        """Documentation"""

        def mutate(self, info, **args):
            return args

    assert issubclass(MyMutation, ObjectType)
    assert MyMutation._meta.name == "MyMutation"
    assert MyMutation._meta.description == "Documentation"
    resolved = MyMutation.Field().resolver(None, None, name="Peter")
    assert resolved == {"name": "Peter"}


def test_generate_mutation_with_meta():
    class MyMutation(Mutation):
        class Meta:
            name = "MyOtherMutation"
            description = "Documentation"

        def mutate(self, info, **args):
            return args

    assert MyMutation._meta.name == "MyOtherMutation"
    assert MyMutation._meta.description == "Documentation"
    resolved = MyMutation.Field().resolver(None, None, name="Peter")
    assert resolved == {"name": "Peter"}


def test_mutation_raises_exception_if_no_mutate():
    with pytest.raises(AssertionError) as excinfo:

        class MyMutation(Mutation):
            pass

    assert "All mutations must define a mutate method in it" == str(excinfo.value)


def test_mutation_custom_output_type():
    class User(ObjectType):
        name = String()

    class CreateUser(Mutation):
        class Arguments:
            name = String()

        Output = User

        def mutate(self, info, name):
            return User(name=name)

    field = CreateUser.Field()
    assert field.type == User
    assert field.args == {"name": Argument(String)}
    resolved = field.resolver(None, None, name="Peter")
    assert isinstance(resolved, User)
    assert resolved.name == "Peter"


def test_mutation_execution():
    class CreateUser(Mutation):
        class Arguments:
            name = String()
            dynamic = Dynamic(lambda: String())
            dynamic_none = Dynamic(lambda: None)

        name = String()
        dynamic = Dynamic(lambda: String())

        def mutate(self, info, name, dynamic):
            return CreateUser(name=name, dynamic=dynamic)

    class Query(ObjectType):
        a = String()

    class MyMutation(ObjectType):
        create_user = CreateUser.Field()

    schema = Schema(query=Query, mutation=MyMutation)
    result = schema.execute(
        """ mutation mymutation {
        createUser(name:"Peter", dynamic: "dynamic") {
            name
            dynamic
        }
    }
    """
    )
    assert not result.errors
    assert result.data == {"createUser": {"name": "Peter", "dynamic": "dynamic"}}


def test_mutation_no_fields_output():
    class CreateUser(Mutation):
        name = String()

        def mutate(self, info):
            return CreateUser()

    class Query(ObjectType):
        a = String()

    class MyMutation(ObjectType):
        create_user = CreateUser.Field()

    schema = Schema(query=Query, mutation=MyMutation)
    result = schema.execute(
        """ mutation mymutation {
        createUser {
            name
        }
    }
    """
    )
    assert not result.errors
    assert result.data == {"createUser": {"name": None}}


def test_mutation_allow_to_have_custom_args():
    class CreateUser(Mutation):
        class Arguments:
            name = String()

        name = String()

        def mutate(self, info, name):
            return CreateUser(name=name)

    class MyMutation(ObjectType):
        create_user = CreateUser.Field(
            description="Create a user",
            deprecation_reason="Is deprecated",
            required=True,
        )

<<<<<<< HEAD
    field = MyMutation._meta.fields['create_user']
    assert field.description == 'Create a user'
    assert field.deprecation_reason == 'Is deprecated'
    assert field.type == NonNull(CreateUser)


def test_mutation_as_subclass():
    class BaseCreateUser(Mutation):

        class Arguments:
            name = String()

        name = String()

        def mutate(self, info, **args):
            return args

    class CreateUserWithPlanet(BaseCreateUser):

        class Arguments(BaseCreateUser.Arguments):
            planet = String()

        planet = String()

        def mutate(self, info, **args):
            return CreateUserWithPlanet(**args)

    class MyMutation(ObjectType):
        create_user_with_planet = CreateUserWithPlanet.Field()

    class Query(ObjectType):
        a = String()

    schema = Schema(query=Query, mutation=MyMutation)
    result = schema.execute(''' mutation mymutation {
        createUserWithPlanet(name:"Peter", planet: "earth") {
            name
            planet
        }
    }
    ''')
    assert not result.errors
    assert result.data == {
        'createUserWithPlanet': {
            'name': 'Peter',
            'planet': 'earth',
        }
    }
=======
    field = MyMutation._meta.fields["create_user"]
    assert field.description == "Create a user"
    assert field.deprecation_reason == "Is deprecated"
    assert field.type == NonNull(CreateUser)
>>>>>>> 43aec720
<|MERGE_RESOLUTION|>--- conflicted
+++ resolved
@@ -144,10 +144,9 @@
             required=True,
         )
 
-<<<<<<< HEAD
-    field = MyMutation._meta.fields['create_user']
-    assert field.description == 'Create a user'
-    assert field.deprecation_reason == 'Is deprecated'
+    field = MyMutation._meta.fields["create_user"]
+    assert field.description == "Create a user"
+    assert field.deprecation_reason == "Is deprecated"
     assert field.type == NonNull(CreateUser)
 
 
@@ -192,10 +191,4 @@
             'name': 'Peter',
             'planet': 'earth',
         }
-    }
-=======
-    field = MyMutation._meta.fields["create_user"]
-    assert field.description == "Create a user"
-    assert field.deprecation_reason == "Is deprecated"
-    assert field.type == NonNull(CreateUser)
->>>>>>> 43aec720
+    }