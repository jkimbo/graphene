--- conflicted
+++ resolved
@@ -28,14 +28,11 @@
         errors = [{
             "message": str(e)
         } for e in errors]
-        return HttpResponse(
-            json.dumps({'errors': errors}),
-            content_type='application/json')
+        return HttpResponse(json.dumps({'errors': errors}), content_type='application/json')
 
     def execute_query(self, request, query, *args, **kwargs):
         if not query:
-            return self.response_errors(
-                Exception("Must provide query string."))
+            return self.response_errors(Exception("Must provide query string."))
         else:
             try:
                 result = self.schema.execute(query, *args, **kwargs)
@@ -62,14 +59,9 @@
                 received_json_data = json.loads(request.body.decode())
                 query = received_json_data.get('query')
             except ValueError:
-<<<<<<< HEAD
-                return self.response_errors(ValueError(
-                    "Malformed json body in the post data"))
-=======
                 return self.response_errors(ValueError("Malformed json body in the post data"))
         elif content_type == 'application/graphql':
             query = request.body.decode()
->>>>>>> 5c4db65c
         else:
             query = request.POST.get('query') or request.GET.get('query')
         return self.execute_query(request, query or '')